require 'delegate'

module Rack
  module Attack
    class StoreProxy
      def self.build(store)
        # RedisStore#increment needs different behavior, so detect that
        # (method has an arity of 2; must call #expire separately
        if defined?(::ActiveSupport::Cache::RedisStore) && store.is_a?(::ActiveSupport::Cache::RedisStore)
          # ActiveSupport::Cache::RedisStore doesn't expose any way to set an expiry,
          # so use the raw Redis::Store instead
          store = store.instance_variable_get(:@data)
        end

        if defined?(::Redis::Store) && store.is_a?(::Redis::Store)
          RedisStoreProxy.new(store)
        elsif defined?(::Dalli) && store.is_a?(::Dalli::Client)
          DalliProxy.new(store)
        elsif defined?(::ConnectionPool) && store.is_a?(::ConnectionPool)
          store.with do |conn|
            if conn.is_a?(::Dalli::Client)
              DalliProxy.new(store)
            else
              raise NotImplementedError
            end
          end
        else
          store
        end
      end

      class RedisStoreProxy < SimpleDelegator
        def initialize(store)
          super(store)
        end

        def read(key)
          self.get(key)
          rescue Redis::BaseError
            nil
        end

        def write(key, value, options={})
          if (expires_in = options[:expires_in])
            self.setex(key, expires_in, value)
          else
            self.set(key, value)
          end
          rescue Redis::BaseError
            nil
        end

        def increment(key, amount, options={})
          count = nil
          self.pipelined do
            count = self.incrby(key, amount)
            self.expire(key, options[:expires_in]) if options[:expires_in]
          end
          count.value if count
          rescue Redis::BaseError
            nil
        end

      end

      class DalliProxy < SimpleDelegator
        def initialize(client)
          super(client)
          stub_with_method_on_older_clients
        end

        def read(key)
          with do |client|
            client.get(key)
          end
        rescue Dalli::DalliError
        end

        def write(key, value, options={})
          with do |client|
            client.set(key, value, options.fetch(:expires_in, 0), raw: true)
          end
        rescue Dalli::DalliError
        end

        def increment(key, amount, options={})
          with do |client|
            client.incr(key, amount, options.fetch(:expires_in, 0), amount)
          end
        rescue Dalli::DalliError
        end

<<<<<<< HEAD
        def delete(key)
          with do |client|
            client.delete(key)
          end
        rescue Dalli::DalliError
        end
=======
        private

        # So we support Dalli < 2.7.0
        def stub_with_method_on_older_clients
          unless __getobj__.respond_to?(:with)
            def __getobj__.with; yield self; end
          end
        end

>>>>>>> adab8447
      end
    end
  end
end<|MERGE_RESOLUTION|>--- conflicted
+++ resolved
@@ -90,14 +90,13 @@
         rescue Dalli::DalliError
         end
 
-<<<<<<< HEAD
         def delete(key)
           with do |client|
             client.delete(key)
           end
         rescue Dalli::DalliError
         end
-=======
+
         private
 
         # So we support Dalli < 2.7.0
@@ -107,7 +106,6 @@
           end
         end
 
->>>>>>> adab8447
       end
     end
   end
