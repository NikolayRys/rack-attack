# frozen_string_literal: true

module Rack
  class Attack
    class Cache
      attr_accessor :prefix
      attr_reader :last_epoch_time

      def initialize
        self.store = ::Rails.cache if defined?(::Rails.cache)
        @prefix = 'rack::attack'
      end

      attr_reader :store
      def store=(store)
        @store = StoreProxy.build(store)
      end

      def count(unprefixed_key, period)
        key, expires_in = key_and_expiry(unprefixed_key, period)
        do_count(key, expires_in)
      end

      def read(unprefixed_key)
        enforce_store_presence!
        enforce_store_method_presence!(:read)

        store.read("#{prefix}:#{unprefixed_key}")
      end

      def write(unprefixed_key, value, expires_in)
        store.write("#{prefix}:#{unprefixed_key}", value, :expires_in => expires_in)
      end

      def reset_count(unprefixed_key, period)
        key, _ = key_and_expiry(unprefixed_key, period)
        store.delete(key)
      end

      def delete(unprefixed_key)
        store.delete("#{prefix}:#{unprefixed_key}")
      end

      private

      def key_and_expiry(unprefixed_key, period)
<<<<<<< HEAD
        epoch_time = Time.now.to_i
        # Add 1 to expires_in to avoid timing error: https://git.io/i1PHXA
        expires_in = (period - (epoch_time % period) + 1).to_i
        ["#{prefix}:#{(epoch_time / period).to_i}:#{unprefixed_key}", expires_in]
=======
        @last_epoch_time = Time.now.to_i
        # Add 1 to expires_in to avoid timing error: http://git.io/i1PHXA
        expires_in = (period - (@last_epoch_time % period) + 1).to_i
        ["#{prefix}:#{(@last_epoch_time / period).to_i}:#{unprefixed_key}", expires_in]
>>>>>>> 9dbece52
      end

      def do_count(key, expires_in)
        enforce_store_presence!
        enforce_store_method_presence!(:increment)

        result = store.increment(key, 1, :expires_in => expires_in)

        # NB: Some stores return nil when incrementing uninitialized values
        if result.nil?
          enforce_store_method_presence!(:write)

          store.write(key, 1, :expires_in => expires_in)
        end
        result || 1
      end

      def enforce_store_presence!
        if store.nil?
          raise Rack::Attack::MissingStoreError
        end
      end

      def enforce_store_method_presence!(method_name)
        if !store.respond_to?(method_name)
          raise Rack::Attack::MisconfiguredStoreError, "Store needs to respond to ##{method_name}"
        end
      end
    end
  end
end<|MERGE_RESOLUTION|>--- conflicted
+++ resolved
@@ -44,17 +44,10 @@
       private
 
       def key_and_expiry(unprefixed_key, period)
-<<<<<<< HEAD
-        epoch_time = Time.now.to_i
+        @last_epoch_time = Time.now.to_i
         # Add 1 to expires_in to avoid timing error: https://git.io/i1PHXA
-        expires_in = (period - (epoch_time % period) + 1).to_i
-        ["#{prefix}:#{(epoch_time / period).to_i}:#{unprefixed_key}", expires_in]
-=======
-        @last_epoch_time = Time.now.to_i
-        # Add 1 to expires_in to avoid timing error: http://git.io/i1PHXA
         expires_in = (period - (@last_epoch_time % period) + 1).to_i
         ["#{prefix}:#{(@last_epoch_time / period).to_i}:#{unprefixed_key}", expires_in]
->>>>>>> 9dbece52
       end
 
       def do_count(key, expires_in)
