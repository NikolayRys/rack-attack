--- conflicted
+++ resolved
@@ -36,12 +36,8 @@
           :limit => current_limit,
           :epoch_time => epoch_time
         }
-<<<<<<< HEAD
+
         (request.env['rack.attack.throttle_data'] ||= {})[name] = data
-=======
-
-        (req.env['rack.attack.throttle_data'] ||= {})[name] = data
->>>>>>> 9dbece52
 
         (count > current_limit).tap do |throttled|
           if throttled
