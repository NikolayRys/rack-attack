# frozen_string_literal: true

require 'rack'
require 'forwardable'
require 'rack/attack/path_normalizer'
require 'rack/attack/request'
require "ipaddr"

class Rack::Attack
<<<<<<< HEAD
  autoload :Cache,           'rack/attack/cache'
  autoload :PathNormalizer,  'rack/attack/path_normalizer'
  autoload :Check,           'rack/attack/check'
  autoload :Throttle,        'rack/attack/throttle'
  autoload :Safelist,        'rack/attack/safelist'
  autoload :Blocklist,       'rack/attack/blocklist'
  autoload :Track,           'rack/attack/track'
  autoload :StoreProxy,      'rack/attack/store_proxy'
  autoload :DalliProxy,      'rack/attack/store_proxy/dalli_proxy'
  autoload :MemCacheProxy,   'rack/attack/store_proxy/mem_cache_proxy'
  autoload :RedisStoreProxy, 'rack/attack/store_proxy/redis_store_proxy'
  autoload :RedisProxy,      'rack/attack/store_proxy/redis_proxy'
  autoload :Fail2Ban,        'rack/attack/fail2ban'
  autoload :Allow2Ban,       'rack/attack/allow2ban'
  autoload :Request,         'rack/attack/request'
=======
  class MisconfiguredStoreError < StandardError; end
  class MissingStoreError < StandardError; end

  autoload :Cache,                'rack/attack/cache'
  autoload :Check,                'rack/attack/check'
  autoload :Throttle,             'rack/attack/throttle'
  autoload :Safelist,             'rack/attack/safelist'
  autoload :Blocklist,            'rack/attack/blocklist'
  autoload :Track,                'rack/attack/track'
  autoload :StoreProxy,           'rack/attack/store_proxy'
  autoload :DalliProxy,           'rack/attack/store_proxy/dalli_proxy'
  autoload :MemCacheProxy,        'rack/attack/store_proxy/mem_cache_proxy'
  autoload :RedisStoreProxy,      'rack/attack/store_proxy/redis_store_proxy'
  autoload :RedisCacheStoreProxy, 'rack/attack/store_proxy/redis_cache_store_proxy'
  autoload :Fail2Ban,             'rack/attack/fail2ban'
  autoload :Allow2Ban,            'rack/attack/allow2ban'
>>>>>>> 3634f79e

  class << self
    attr_accessor :notifier, :blocklisted_response, :throttled_response

    def safelist(name, &block)
      self.safelists[name] = Safelist.new(name, block)
    end

    def blocklist(name, &block)
      self.blocklists[name] = Blocklist.new(name, block)
    end

    def blocklist_ip(ip_address)
      @ip_blocklists ||= []
      ip_blocklist_proc = lambda { |request| IPAddr.new(ip_address).include?(IPAddr.new(request.ip)) }
      @ip_blocklists << Blocklist.new(nil, ip_blocklist_proc)
    end

    def safelist_ip(ip_address)
      @ip_safelists ||= []
      ip_safelist_proc = lambda { |request| IPAddr.new(ip_address).include?(IPAddr.new(request.ip)) }
      @ip_safelists << Safelist.new(nil, ip_safelist_proc)
    end

    def throttle(name, options, &block)
      self.throttles[name] = Throttle.new(name, options, block)
    end

    def track(name, options = {}, &block)
      self.tracks[name] = Track.new(name, options, block)
    end

    def safelists;  @safelists  ||= {}; end

    def blocklists; @blocklists ||= {}; end

    def throttles;  @throttles  ||= {}; end

    def tracks;     @tracks     ||= {}; end

    def safelisted?(request)
      ip_safelists.any? { |safelist| safelist.matched_by?(request) } ||
        safelists.any? { |_name, safelist| safelist.matched_by?(request) }
    end

    def blocklisted?(request)
      ip_blocklists.any? { |blocklist| blocklist.matched_by?(request) } ||
        blocklists.any? { |_name, blocklist| blocklist.matched_by?(request) }
    end

    def throttled?(request)
      throttles.any? do |_name, throttle|
        throttle.matched_by?(request)
      end
    end

    def tracked?(request)
      tracks.each_value do |track|
        track.matched_by?(request)
      end
    end

    def instrument(request)
      notifier.instrument('rack.attack', request: request) if notifier
    end

    def cache
      @cache ||= Cache.new
    end

    def clear_configuration
      @safelists, @blocklists, @throttles, @tracks = {}, {}, {}, {}
      @ip_blocklists = []
      @ip_safelists = []
    end

    def clear!
      warn "[DEPRECATION] Rack::Attack.clear! is deprecated. Please use Rack::Attack.clear_configuration instead"
      clear_configuration
    end

    private

    def ip_blocklists
      @ip_blocklists ||= []
    end

    def ip_safelists
      @ip_safelists ||= []
    end
  end

  # Set defaults
  @notifier             = ActiveSupport::Notifications if defined?(ActiveSupport::Notifications)
  @blocklisted_response = lambda { |_env| [403, { 'Content-Type' => 'text/plain' }, ["Forbidden\n"]] }
  @throttled_response   = lambda { |env|
    retry_after = (env['rack.attack.match_data'] || {})[:period]
    [429, { 'Content-Type' => 'text/plain', 'Retry-After' => retry_after.to_s }, ["Retry later\n"]]
  }

  def initialize(app)
    @app = app
  end

  def call(env)
    env['PATH_INFO'] = PathNormalizer.normalize_path(env['PATH_INFO'])
    request = Rack::Attack::Request.new(env)

    if safelisted?(request)
      @app.call(env)
    elsif blocklisted?(request)
      self.class.blocklisted_response.call(env)
    elsif throttled?(request)
      self.class.throttled_response.call(env)
    else
      tracked?(request)
      @app.call(env)
    end
  end

  extend Forwardable
  def_delegators self, :safelisted?, :blocklisted?, :throttled?, :tracked?
end<|MERGE_RESOLUTION|>--- conflicted
+++ resolved
@@ -7,23 +7,6 @@
 require "ipaddr"
 
 class Rack::Attack
-<<<<<<< HEAD
-  autoload :Cache,           'rack/attack/cache'
-  autoload :PathNormalizer,  'rack/attack/path_normalizer'
-  autoload :Check,           'rack/attack/check'
-  autoload :Throttle,        'rack/attack/throttle'
-  autoload :Safelist,        'rack/attack/safelist'
-  autoload :Blocklist,       'rack/attack/blocklist'
-  autoload :Track,           'rack/attack/track'
-  autoload :StoreProxy,      'rack/attack/store_proxy'
-  autoload :DalliProxy,      'rack/attack/store_proxy/dalli_proxy'
-  autoload :MemCacheProxy,   'rack/attack/store_proxy/mem_cache_proxy'
-  autoload :RedisStoreProxy, 'rack/attack/store_proxy/redis_store_proxy'
-  autoload :RedisProxy,      'rack/attack/store_proxy/redis_proxy'
-  autoload :Fail2Ban,        'rack/attack/fail2ban'
-  autoload :Allow2Ban,       'rack/attack/allow2ban'
-  autoload :Request,         'rack/attack/request'
-=======
   class MisconfiguredStoreError < StandardError; end
   class MissingStoreError < StandardError; end
 
@@ -36,11 +19,11 @@
   autoload :StoreProxy,           'rack/attack/store_proxy'
   autoload :DalliProxy,           'rack/attack/store_proxy/dalli_proxy'
   autoload :MemCacheProxy,        'rack/attack/store_proxy/mem_cache_proxy'
+  autoload :RedisProxy,           'rack/attack/store_proxy/redis_proxy'
   autoload :RedisStoreProxy,      'rack/attack/store_proxy/redis_store_proxy'
   autoload :RedisCacheStoreProxy, 'rack/attack/store_proxy/redis_cache_store_proxy'
   autoload :Fail2Ban,             'rack/attack/fail2ban'
   autoload :Allow2Ban,            'rack/attack/allow2ban'
->>>>>>> 3634f79e
 
   class << self
     attr_accessor :notifier, :blocklisted_response, :throttled_response
