require 'rack'
require 'forwardable'
require 'rack/attack/path_normalizer'
require 'rack/attack/request'
require "ipaddr"

class Rack::Attack
  class MisconfiguredStoreError < StandardError; end
  class MissingStoreError < StandardError; end

  autoload :Cache,                'rack/attack/cache'
  autoload :Check,                'rack/attack/check'
  autoload :Throttle,             'rack/attack/throttle'
  autoload :Safelist,             'rack/attack/safelist'
  autoload :Blocklist,            'rack/attack/blocklist'
  autoload :Track,                'rack/attack/track'
  autoload :StoreProxy,           'rack/attack/store_proxy'
  autoload :DalliProxy,           'rack/attack/store_proxy/dalli_proxy'
  autoload :MemCacheProxy,        'rack/attack/store_proxy/mem_cache_proxy'
  autoload :RedisStoreProxy,      'rack/attack/store_proxy/redis_store_proxy'
  autoload :RedisCacheStoreProxy, 'rack/attack/store_proxy/redis_cache_store_proxy'
  autoload :Fail2Ban,             'rack/attack/fail2ban'
  autoload :Allow2Ban,            'rack/attack/allow2ban'

  class << self
    attr_accessor :notifier, :blocklisted_response, :throttled_response

    def safelist(name, &block)
      self.safelists[name] = Safelist.new(name, block)
    end

    def whitelist(name, &block)
      warn "[DEPRECATION] 'Rack::Attack.whitelist' is deprecated.  Please use 'safelist' instead."
      safelist(name, &block)
    end

    def blocklist(name, &block)
      self.blocklists[name] = Blocklist.new(name, block)
    end

    def blocklist_ip(ip_address)
      @ip_blocklists ||= []
      ip_blocklist_proc = lambda { |request| IPAddr.new(ip_address).include?(IPAddr.new(request.ip)) }
      @ip_blocklists << Blocklist.new(nil, ip_blocklist_proc)
    end

    def safelist_ip(ip_address)
      @ip_safelists ||= []
      ip_safelist_proc = lambda { |request| IPAddr.new(ip_address).include?(IPAddr.new(request.ip)) }
      @ip_safelists << Safelist.new(nil, ip_safelist_proc)
    end

    def blacklist(name, &block)
      warn "[DEPRECATION] 'Rack::Attack.blacklist' is deprecated.  Please use 'blocklist' instead."
      blocklist(name, &block)
    end

    def throttle(name, options, &block)
      self.throttles[name] = Throttle.new(name, options, block)
    end

    def track(name, options = {}, &block)
      self.tracks[name] = Track.new(name, options, block)
    end

    def safelists;  @safelists  ||= {}; end

    def blocklists; @blocklists ||= {}; end

    def throttles;  @throttles  ||= {}; end

    def tracks;     @tracks     ||= {}; end

    def whitelists
      warn "[DEPRECATION] 'Rack::Attack.whitelists' is deprecated.  Please use 'safelists' instead."
      safelists
    end

    def blacklists
      warn "[DEPRECATION] 'Rack::Attack.blacklists' is deprecated.  Please use 'blocklists' instead."
      blocklists
    end

    def safelisted?(request)
      ip_safelists.any? { |safelist| safelist.matched_by?(request) } ||
        safelists.any? { |_name, safelist| safelist.matched_by?(request) }
    end

    def whitelisted?(request)
      warn "[DEPRECATION] 'Rack::Attack.whitelisted?' is deprecated.  Please use 'safelisted?' instead."
      safelisted?(request)
    end

    def blocklisted?(request)
      ip_blocklists.any? { |blocklist| blocklist.matched_by?(request) } ||
        blocklists.any? { |_name, blocklist| blocklist.matched_by?(request) }
    end

    def blacklisted?(request)
      warn "[DEPRECATION] 'Rack::Attack.blacklisted?' is deprecated.  Please use 'blocklisted?' instead."
      blocklisted?(request)
    end

    def throttled?(request)
      throttles.any? do |_name, throttle|
        throttle.matched_by?(request)
      end
    end

    def tracked?(request)
      tracks.each_value do |track|
        track.matched_by?(request)
      end
    end

<<<<<<< HEAD
    def instrument(request)
      notifier.instrument('rack.attack', request) if notifier
=======
    def instrument(req)
      notifier.instrument('rack.attack', request: req) if notifier
>>>>>>> 5004b04a
    end

    def cache
      @cache ||= Cache.new
    end

    def clear_configuration
      @safelists, @blocklists, @throttles, @tracks = {}, {}, {}, {}
      @ip_blocklists = []
      @ip_safelists = []
    end

    def clear!
      warn "[DEPRECATION] Rack::Attack.clear! is deprecated. Please use Rack::Attack.clear_configuration instead"
      clear_configuration
    end

    def blacklisted_response=(res)
      warn "[DEPRECATION] 'Rack::Attack.blacklisted_response=' is deprecated.  Please use 'blocklisted_response=' instead."
      self.blocklisted_response = res
    end

    def blacklisted_response
      warn "[DEPRECATION] 'Rack::Attack.blacklisted_response' is deprecated.  Please use 'blocklisted_response' instead."
      blocklisted_response
    end

    private

    def ip_blocklists
      @ip_blocklists ||= []
    end

    def ip_safelists
      @ip_safelists ||= []
    end
  end

  # Set defaults
  @notifier             = ActiveSupport::Notifications if defined?(ActiveSupport::Notifications)
  @blocklisted_response = lambda { |_env| [403, { 'Content-Type' => 'text/plain' }, ["Forbidden\n"]] }
  @throttled_response   = lambda { |env|
    retry_after = (env['rack.attack.match_data'] || {})[:period]
    [429, { 'Content-Type' => 'text/plain', 'Retry-After' => retry_after.to_s }, ["Retry later\n"]]
  }

  def initialize(app)
    @app = app
  end

  def call(env)
    env['PATH_INFO'] = PathNormalizer.normalize_path(env['PATH_INFO'])
    request = Rack::Attack::Request.new(env)

    if safelisted?(request)
      @app.call(env)
    elsif blocklisted?(request)
      self.class.blocklisted_response.call(env)
    elsif throttled?(request)
      self.class.throttled_response.call(env)
    else
      tracked?(request)
      @app.call(env)
    end
  end

  extend Forwardable
  def_delegators self, :safelisted?, :blocklisted?, :throttled?, :tracked?
end<|MERGE_RESOLUTION|>--- conflicted
+++ resolved
@@ -113,13 +113,8 @@
       end
     end
 
-<<<<<<< HEAD
     def instrument(request)
-      notifier.instrument('rack.attack', request) if notifier
-=======
-    def instrument(req)
-      notifier.instrument('rack.attack', request: req) if notifier
->>>>>>> 5004b04a
+      notifier.instrument('rack.attack', request: request) if notifier
     end
 
     def cache
