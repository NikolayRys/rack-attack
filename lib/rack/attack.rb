require 'rack'
require 'forwardable'

class Rack::Attack
<<<<<<< HEAD
  autoload :Cache,              'rack/attack/cache'
  autoload :Check,              'rack/attack/check'
  autoload :Throttle,           'rack/attack/throttle'
  autoload :Whitelist,          'rack/attack/whitelist'
  autoload :Blacklist,          'rack/attack/blacklist'
  autoload :Track,              'rack/attack/track'
  autoload :StoreProxy,         'rack/attack/store_proxy'
  autoload :DalliProxy,         'rack/attack/store_proxy/dalli_proxy'
  autoload :MemCacheProxy,      'rack/attack/store_proxy/mem_cache_proxy'
  autoload :RedisStoreProxy,    'rack/attack/store_proxy/redis_store_proxy'
  autoload :Fail2Ban,           'rack/attack/fail2ban'
  autoload :Allow2Ban,          'rack/attack/allow2ban'
  autoload :Request,            'rack/attack/request'
=======
  autoload :Cache,           'rack/attack/cache'
  autoload :PathNormalizer,  'rack/attack/path_normalizer'
  autoload :Check,           'rack/attack/check'
  autoload :Throttle,        'rack/attack/throttle'
  autoload :Whitelist,       'rack/attack/whitelist'
  autoload :Blacklist,       'rack/attack/blacklist'
  autoload :Track,           'rack/attack/track'
  autoload :StoreProxy,      'rack/attack/store_proxy'
  autoload :DalliProxy,      'rack/attack/store_proxy/dalli_proxy'
  autoload :RedisStoreProxy, 'rack/attack/store_proxy/redis_store_proxy'
  autoload :Fail2Ban,        'rack/attack/fail2ban'
  autoload :Allow2Ban,       'rack/attack/allow2ban'
  autoload :Request,         'rack/attack/request'
>>>>>>> d911a89b

  class << self

    attr_accessor :notifier, :blacklisted_response, :throttled_response

    def whitelist(name, &block)
      self.whitelists[name] = Whitelist.new(name, block)
    end

    def blacklist(name, &block)
      self.blacklists[name] = Blacklist.new(name, block)
    end

    def throttle(name, options, &block)
      self.throttles[name] = Throttle.new(name, options, block)
    end

    def track(name, options = {}, &block)
      self.tracks[name] = Track.new(name, options, block)
    end

    def whitelists; @whitelists ||= {}; end
    def blacklists; @blacklists ||= {}; end
    def throttles;  @throttles  ||= {}; end
    def tracks;     @tracks     ||= {}; end

    def whitelisted?(req)
      whitelists.any? do |name, whitelist|
        whitelist[req]
      end
    end

    def blacklisted?(req)
      blacklists.any? do |name, blacklist|
        blacklist[req]
      end
    end

    def throttled?(req)
      throttles.any? do |name, throttle|
        throttle[req]
      end
    end

    def tracked?(req)
      tracks.each_value do |tracker|
        tracker[req]
      end
    end

    def instrument(req)
      notifier.instrument('rack.attack', req) if notifier
    end

    def cache
      @cache ||= Cache.new
    end

    def clear!
      @whitelists, @blacklists, @throttles, @tracks = {}, {}, {}, {}
    end

  end

  # Set defaults
  @notifier             = ActiveSupport::Notifications if defined?(ActiveSupport::Notifications)
  @blacklisted_response = lambda {|env| [403, {'Content-Type' => 'text/plain'}, ["Forbidden\n"]] }
  @throttled_response   = lambda {|env|
    retry_after = (env['rack.attack.match_data'] || {})[:period]
    [429, {'Content-Type' => 'text/plain', 'Retry-After' => retry_after.to_s}, ["Retry later\n"]]
  }

  def initialize(app)
    @app = app
  end

  def call(env)
    env['PATH_INFO'] = PathNormalizer.normalize_path(env['PATH_INFO'])
    req = Rack::Attack::Request.new(env)

    if whitelisted?(req)
      @app.call(env)
    elsif blacklisted?(req)
      self.class.blacklisted_response.call(env)
    elsif throttled?(req)
      self.class.throttled_response.call(env)
    else
      tracked?(req)
      @app.call(env)
    end
  end

  extend Forwardable
  def_delegators self, :whitelisted?,
                       :blacklisted?,
                       :throttled?,
                       :tracked?
end<|MERGE_RESOLUTION|>--- conflicted
+++ resolved
@@ -2,8 +2,8 @@
 require 'forwardable'
 
 class Rack::Attack
-<<<<<<< HEAD
   autoload :Cache,              'rack/attack/cache'
+  autoload :PathNormalizer,     'rack/attack/path_normalizer'
   autoload :Check,              'rack/attack/check'
   autoload :Throttle,           'rack/attack/throttle'
   autoload :Whitelist,          'rack/attack/whitelist'
@@ -16,21 +16,6 @@
   autoload :Fail2Ban,           'rack/attack/fail2ban'
   autoload :Allow2Ban,          'rack/attack/allow2ban'
   autoload :Request,            'rack/attack/request'
-=======
-  autoload :Cache,           'rack/attack/cache'
-  autoload :PathNormalizer,  'rack/attack/path_normalizer'
-  autoload :Check,           'rack/attack/check'
-  autoload :Throttle,        'rack/attack/throttle'
-  autoload :Whitelist,       'rack/attack/whitelist'
-  autoload :Blacklist,       'rack/attack/blacklist'
-  autoload :Track,           'rack/attack/track'
-  autoload :StoreProxy,      'rack/attack/store_proxy'
-  autoload :DalliProxy,      'rack/attack/store_proxy/dalli_proxy'
-  autoload :RedisStoreProxy, 'rack/attack/store_proxy/redis_store_proxy'
-  autoload :Fail2Ban,        'rack/attack/fail2ban'
-  autoload :Allow2Ban,       'rack/attack/allow2ban'
-  autoload :Request,         'rack/attack/request'
->>>>>>> d911a89b
 
   class << self
 
