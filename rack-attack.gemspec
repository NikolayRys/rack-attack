--- conflicted
+++ resolved
@@ -33,8 +33,7 @@
   s.add_development_dependency 'dalli'
   s.add_development_dependency 'connection_pool'
   s.add_development_dependency 'memcache-client'
-<<<<<<< HEAD
-
+  s.add_development_dependency "timecop"
   s.add_development_dependency 'pry'
   s.add_development_dependency 'guard-minitest'
   # Need to explicitly depend on guard because guard-minitest doesn't declare
@@ -42,7 +41,4 @@
   #
   # See https://github.com/guard/guard-minitest/pull/131
   s.add_development_dependency 'guard'
-=======
-  s.add_development_dependency "timecop"
->>>>>>> 53b0561e
 end